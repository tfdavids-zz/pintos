/* This file is derived from source code for the Nachos
   instructional operating system.  The Nachos copyright notice
   is reproduced in full below. */

/* Copyright (c) 1992-1996 The Regents of the University of California.
   All rights reserved.

   Permission to use, copy, modify, and distribute this software
   and its documentation for any purpose, without fee, and
   without written agreement is hereby granted, provided that the
   above copyright notice and the following two paragraphs appear
   in all copies of this software.

   IN NO EVENT SHALL THE UNIVERSITY OF CALIFORNIA BE LIABLE TO
   ANY PARTY FOR DIRECT, INDIRECT, SPECIAL, INCIDENTAL, OR
   CONSEQUENTIAL DAMAGES ARISING OUT OF THE USE OF THIS SOFTWARE
   AND ITS DOCUMENTATION, EVEN IF THE UNIVERSITY OF CALIFORNIA
   HAS BEEN ADVISED OF THE POSSIBILITY OF SUCH DAMAGE.

   THE UNIVERSITY OF CALIFORNIA SPECIFICALLY DISCLAIMS ANY
   WARRANTIES, INCLUDING, BUT NOT LIMITED TO, THE IMPLIED
   WARRANTIES OF MERCHANTABILITY AND FITNESS FOR A PARTICULAR
   PURPOSE.  THE SOFTWARE PROVIDED HEREUNDER IS ON AN "AS IS"
   BASIS, AND THE UNIVERSITY OF CALIFORNIA HAS NO OBLIGATION TO
   PROVIDE MAINTENANCE, SUPPORT, UPDATES, ENHANCEMENTS, OR
   MODIFICATIONS.
*/

#include "threads/synch.h"
#include <stdio.h>
#include <string.h>
#include "threads/interrupt.h"
#include "threads/thread.h"

/* Initializes semaphore SEMA to VALUE.  A semaphore is a
   nonnegative integer along with two atomic operators for
   manipulating it:

   - down or "P": wait for the value to become positive, then
     decrement it.

   - up or "V": increment the value (and wake up one waiting
     thread, if any). */
void
sema_init (struct semaphore *sema, unsigned value) 
{
  ASSERT (sema != NULL);

  sema->value = value;
  list_init (&sema->waiters);
}

/* Down or "P" operation on a semaphore.  Waits for SEMA's value
   to become positive and then atomically decrements it.

   This function may sleep, so it must not be called within an
   interrupt handler.  This function may be called with
   interrupts disabled, but if it sleeps then the next scheduled
   thread will probably turn interrupts back on. */
void
sema_down (struct semaphore *sema) 
{
  enum intr_level old_level;

  ASSERT (sema != NULL);
  ASSERT (!intr_context ());

  old_level = intr_disable ();
  while (sema->value == 0) 
    {
      list_push_back (&sema->waiters, &thread_current ()->elem);
      thread_block ();
    }
  sema->value--;
  intr_set_level (old_level);
}

/* Down or "P" operation on a semaphore, but only if the
   semaphore is not already 0.  Returns true if the semaphore is
   decremented, false otherwise.

   This function may be called from an interrupt handler. */
bool
sema_try_down (struct semaphore *sema) 
{
  enum intr_level old_level;
  bool success;

  ASSERT (sema != NULL);

  old_level = intr_disable ();
  if (sema->value > 0) 
    {
      sema->value--;
      success = true; 
    }
  else
    success = false;
  intr_set_level (old_level);

  return success;
}

/* Up or "V" operation on a semaphore.  Increments SEMA's value
   and wakes up one thread of those waiting for SEMA, if any.

   This function may be called from an interrupt handler. */
void
sema_up (struct semaphore *sema) 
{
  enum intr_level old_level;

  ASSERT (sema != NULL);

  old_level = intr_disable ();
  if (!list_empty (&sema->waiters)) 
    thread_unblock (list_entry (list_pop_front (&sema->waiters),
                                struct thread, elem));
  sema->value++;
  intr_set_level (old_level);
}

static void sema_test_helper (void *sema_);

/* Self-test for semaphores that makes control "ping-pong"
   between a pair of threads.  Insert calls to printf() to see
   what's going on. */
void
sema_self_test (void) 
{
  struct semaphore sema[2];
  int i;

  printf ("Testing semaphores...");
  sema_init (&sema[0], 0);
  sema_init (&sema[1], 0);
  thread_create ("sema-test", PRI_DEFAULT, sema_test_helper, &sema);
  for (i = 0; i < 10; i++) 
    {
      sema_up (&sema[0]);
      sema_down (&sema[1]);
    }
  printf ("done.\n");
}

/* Thread function used by sema_self_test(). */
static void
sema_test_helper (void *sema_) 
{
  struct semaphore *sema = sema_;
  int i;

  for (i = 0; i < 10; i++) 
    {
      sema_down (&sema[0]);
      sema_up (&sema[1]);
    }
}

/* Initializes LOCK.  A lock can be held by at most a single
   thread at any given time.  Our locks are not "recursive", that
   is, it is an error for the thread currently holding a lock to
   try to acquire that lock.

   A lock is a specialization of a semaphore with an initial
   value of 1.  The difference between a lock and such a
   semaphore is twofold.  First, a semaphore can have a value
   greater than 1, but a lock can only be owned by a single
   thread at a time.  Second, a semaphore does not have an owner,
   meaning that one thread can "down" the semaphore and then
   another one "up" it, but with a lock the same thread must both
   acquire and release it.  When these restrictions prove
   onerous, it's a good sign that a semaphore should be used,
   instead of a lock. */
void
lock_init (struct lock *lock)
{
  ASSERT (lock != NULL);

  lock->holder = NULL;
  lock->priority = -1;
  sema_init (&lock->semaphore, 1);
}

/* Acquires LOCK, sleeping until it becomes available if
   necessary.  The lock must not already be held by the current
   thread.

   This function may sleep, so it must not be called within an
   interrupt handler.  This function may be called with
   interrupts disabled, but interrupts will be turned back on if
   we need to sleep. */
void
lock_acquire (struct lock *lock)
{
  ASSERT (lock != NULL);
  ASSERT (!intr_context ());
  ASSERT (!lock_held_by_current_thread (lock));

  enum intr_level old_level;
  old_level = intr_disable();

  struct thread *current_thread = thread_current();
  int ep = current_thread->eff_priority;

  // push our priority to the lock
  if (lock->priority < ep) {
    lock->priority = ep;
  }

  // push our priority to the lock's holder
  if (lock->holder && lock->holder->eff_priority < ep) {
    lock->holder->eff_priority = ep;
  }

  intr_set_level (old_level);

  sema_down (&lock->semaphore);

  // push the lock onto our queue
  list_push_front(&current_thread->lock_list, &lock->elem);

  lock->holder = thread_current ();
}

/* Tries to acquires LOCK and returns true if successful or false
   on failure.  The lock must not already be held by the current
   thread.

   This function will not sleep, so it may be called within an
   interrupt handler. */
bool
lock_try_acquire (struct lock *lock)
{
  bool success;

  ASSERT (lock != NULL);
  ASSERT (!lock_held_by_current_thread (lock));

  success = sema_try_down (&lock->semaphore);
  if (success)
    lock->holder = thread_current ();
  return success;
}

/* Releases LOCK, which must be owned by the current thread.

   An interrupt handler cannot acquire a lock, so it does not
   make sense to try to release a lock within an interrupt
   handler. */
void
lock_release (struct lock *lock) 
{
  ASSERT (lock != NULL);
  ASSERT (lock_held_by_current_thread (lock));

  lock->holder = NULL;
  lock->priority = -1;
  sema_up (&lock->semaphore);

  // re-calculate my priority from the locks I still hold
  
  enum intr_level old_level;
  old_level = intr_disable();
  struct thread *curr_thread = thread_current ();

  struct list_elem *e;
  for (e = list_begin(&curr_thread->lock_list);
<<<<<<< HEAD
       e != list_end(&curr_thread->lock_list);
       e = list_next(e))
=======
       e != list_end(&curr_thread->lock_list);)
>>>>>>> 3af35cd1
    {
      struct lock *l = list_entry(e, struct lock, elem);
      if (l == lock)
        {
          e = list_remove(e);
        }
      else
        {
          if (l->priority > curr_thread->eff_priority)
            {
              curr_thread->eff_priority = l->priority;
            }
          e = list_next(e);
        }
    }

  intr_set_level(old_level);
}

/* Returns true if the current thread holds LOCK, false
   otherwise.  (Note that testing whether some other thread holds
   a lock would be racy.) */
bool
lock_held_by_current_thread (const struct lock *lock) 
{
  ASSERT (lock != NULL);

  return lock->holder == thread_current ();
}

/* One semaphore in a list. */
struct semaphore_elem 
  {
    struct list_elem elem;              /* List element. */
    struct semaphore semaphore;         /* This semaphore. */
  };

/* Initializes condition variable COND.  A condition variable
   allows one piece of code to signal a condition and cooperating
   code to receive the signal and act upon it. */
void
cond_init (struct condition *cond)
{
  ASSERT (cond != NULL);

  list_init (&cond->waiters);
}

/* Atomically releases LOCK and waits for COND to be signaled by
   some other piece of code.  After COND is signaled, LOCK is
   reacquired before returning.  LOCK must be held before calling
   this function.

   The monitor implemented by this function is "Mesa" style, not
   "Hoare" style, that is, sending and receiving a signal are not
   an atomic operation.  Thus, typically the caller must recheck
   the condition after the wait completes and, if necessary, wait
   again.

   A given condition variable is associated with only a single
   lock, but one lock may be associated with any number of
   condition variables.  That is, there is a one-to-many mapping
   from locks to condition variables.

   This function may sleep, so it must not be called within an
   interrupt handler.  This function may be called with
   interrupts disabled, but interrupts will be turned back on if
   we need to sleep. */
void
cond_wait (struct condition *cond, struct lock *lock) 
{
  struct semaphore_elem waiter;

  ASSERT (cond != NULL);
  ASSERT (lock != NULL);
  ASSERT (!intr_context ());
  ASSERT (lock_held_by_current_thread (lock));
  
  sema_init (&waiter.semaphore, 0);
  list_push_back (&cond->waiters, &waiter.elem);
  lock_release (lock);
  sema_down (&waiter.semaphore);
  lock_acquire (lock);
}

/* If any threads are waiting on COND (protected by LOCK), then
   this function signals one of them to wake up from its wait.
   LOCK must be held before calling this function.

   An interrupt handler cannot acquire a lock, so it does not
   make sense to try to signal a condition variable within an
   interrupt handler. */
void
cond_signal (struct condition *cond, struct lock *lock UNUSED) 
{
  ASSERT (cond != NULL);
  ASSERT (lock != NULL);
  ASSERT (!intr_context ());
  ASSERT (lock_held_by_current_thread (lock));

  if (!list_empty (&cond->waiters)) 
    sema_up (&list_entry (list_pop_front (&cond->waiters),
                          struct semaphore_elem, elem)->semaphore);
}

/* Wakes up all threads, if any, waiting on COND (protected by
   LOCK).  LOCK must be held before calling this function.

   An interrupt handler cannot acquire a lock, so it does not
   make sense to try to signal a condition variable within an
   interrupt handler. */
void
cond_broadcast (struct condition *cond, struct lock *lock) 
{
  ASSERT (cond != NULL);
  ASSERT (lock != NULL);

  while (!list_empty (&cond->waiters))
    cond_signal (cond, lock);
}<|MERGE_RESOLUTION|>--- conflicted
+++ resolved
@@ -267,12 +267,7 @@
 
   struct list_elem *e;
   for (e = list_begin(&curr_thread->lock_list);
-<<<<<<< HEAD
-       e != list_end(&curr_thread->lock_list);
-       e = list_next(e))
-=======
        e != list_end(&curr_thread->lock_list);)
->>>>>>> 3af35cd1
     {
       struct lock *l = list_entry(e, struct lock, elem);
       if (l == lock)
