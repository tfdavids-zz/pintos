--- conflicted
+++ resolved
@@ -31,14 +31,8 @@
     struct list_elem elem;              /* List element. */
     int exit_status;                    /* Exit status (if applicable) */
     tid_t tid;
-<<<<<<< HEAD
     bool load_success;                  /* True if child loaded successfully*/
     struct semaphore sema;              /* For synch between parent/child */
-=======
-    bool load_success;
-    struct semaphore sema;
-    struct thread *child;
->>>>>>> 6fda2f63
   };
 
 /* A kernel thread or user process.
