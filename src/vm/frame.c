--- conflicted
+++ resolved
@@ -66,7 +66,6 @@
   return frame->kpage;
 }
 
-<<<<<<< HEAD
 void *
 frame_evict (void)
 {
@@ -95,7 +94,7 @@
     }
   lock_release (&ftable_lock);
 
-  pte = supp_pte_lookup (&evicted_frame->t->supp_pt, evicted_frame->upage);
+  pte = supp_pt_lookup (&evicted_frame->t->supp_pt, evicted_frame->upage);
 
   /* Swap out the page */
   pte->swap_slot_index = swap_write_page (evicted_frame->kpage);
@@ -112,14 +111,13 @@
 }
 
 
-=======
 /* Free the page kpage and remove the corresponding entry
    from our frame table. */
->>>>>>> 455a0399
 void
 frame_free (void *kpage)
 {
   struct list_elem *e;
+  lock_acquire (&ftable_lock);
   for (e = list_begin (&ftable); e != list_end (&ftable);
        e = list_next (e))
     {
@@ -132,4 +130,5 @@
           break;
         }
     }
+  lock_release (&ftable_lock);
 }