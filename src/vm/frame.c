#include <stdio.h>
#include <string.h>

#include "lib/stdint.h"
#include "lib/debug.h"
#include "lib/kernel/list.h"
#include "threads/interrupt.h"
#include "threads/palloc.h"
#include "threads/malloc.h"
#include "threads/thread.h"
#include "threads/vaddr.h"
#include "vm/frame.h"
#include "vm/page.h"
#include "vm/swap.h"
#include "userprog/pagedir.h"

static struct list ftable;
static struct lock ftable_lock;

struct frame
  {
    void *kpage;
    void *upage;
    struct list_elem elem; // list_elem for frame table
    struct thread *t;
    bool pinned;
    // TODO: identifier for process?
  };

void
frame_table_init (void)
{
  list_init (&ftable);
  lock_init (&ftable_lock);
}

void *
frame_alloc (void *upage)
{
  void *kpage = palloc_get_page (PAL_USER);
  struct frame *frame;

  if (kpage != NULL)
    {
      frame = malloc (sizeof (struct frame));
      if (!frame)
        {
          /* TODO:Kernel pool full, should probably panic */
          return NULL; // error!
        }
      frame->kpage = kpage;
    }
  else
    {
      frame = frame_evict ();
    }

  frame->upage = upage;
  frame->t = thread_current ();
  frame->pinned = false;
  /* TODO: Process identifier. */
  lock_acquire (&ftable_lock);
  list_push_back (&ftable, &frame->elem); // add frame to our frame table
  lock_release (&ftable_lock);

  return frame->kpage;
}

void *
frame_evict (void)
{
  struct frame *frame;
  struct frame *evicted_frame = NULL;
  struct list_elem *e;
  struct supp_pte *pte;

  /* Find an old(unaccessed) frame to evict */
  lock_acquire (&ftable_lock);
  while (evicted_frame == NULL)
    {
      e = list_front (&ftable);
      frame = list_entry(e, struct frame, elem);
<<<<<<< HEAD
      pte = supp_pt_lookup (&frame->t->supp_pt, frame->upage);
      if (pte->pinned)
        {
          list_push_back(&ftable, list_pop_front (&ftable));
        }
      else if (pagedir_is_accessed (frame->t->pagedir, frame->upage))
        {              
=======
      if (pagedir_is_accessed (frame->t->pagedir, frame->upage))
        {
>>>>>>> 1ef3d81b
          pagedir_set_accessed (frame->t->pagedir, frame->upage, false);
          list_push_back(&ftable, list_pop_front (&ftable));
        }
      else
        {
          evicted_frame = frame;
          list_pop_front (&ftable);

          /* TODO: Get this synchronization right. */
          pagedir_clear_page (evicted_frame->t->pagedir, evicted_frame->upage);
          pte = supp_pt_lookup (
            &evicted_frame->t->supp_pt, evicted_frame->upage);

          /* Use the filesystem as a backing store for RO data and for mmap-ed
             files, when appropriate. */
          if ((pte->file != NULL && !pte->writable) ||
              (supp_pt_is_valid_mapping (pte->mapping) && !pagedir_is_dirty (
                evicted_frame->t->pagedir, evicted_frame->upage)))
            {
              pte->loc = DISK;
            }
          else
            {
              pte->loc = SWAP;
              pte->swap_slot_index = swap_write_page (evicted_frame->kpage);
            }
        }
    }
<<<<<<< HEAD

  /* Swap out the page */

  pte = supp_pt_lookup (&evicted_frame->t->supp_pt, evicted_frame->upage);
  pte->swap_slot_index = swap_write_page (evicted_frame->kpage);

  pte->loc = SWAP;

  lock_release (&ftable_lock);
  
=======
  lock_release (&ftable_lock);


  /* Swap out the page if necessary.*/
  /* TODO: Get this right. */


>>>>>>> 1ef3d81b
  /* TODO should it be cc or 0 ? */
  memset (evicted_frame->kpage, 0, PGSIZE);

#ifndef NDEBUG
  memset (evicted_frame->kpage, 0xcc, PGSIZE);
#endif
  return evicted_frame;
}

/* Free the page kpage and remove the corresponding entry
   from our frame table. */
void
frame_free (void *kpage)
{
  struct list_elem *e;
  lock_acquire (&ftable_lock);
  for (e = list_begin (&ftable); e != list_end (&ftable);
       e = list_next (e))
    {
      struct frame *f = list_entry (e, struct frame, elem);
      if (f->kpage == kpage)
        {
          list_remove (&f->elem);
          palloc_free_page (kpage);
          free (f);
          break;
        }
    }
  lock_release (&ftable_lock);
}<|MERGE_RESOLUTION|>--- conflicted
+++ resolved
@@ -80,7 +80,6 @@
     {
       e = list_front (&ftable);
       frame = list_entry(e, struct frame, elem);
-<<<<<<< HEAD
       pte = supp_pt_lookup (&frame->t->supp_pt, frame->upage);
       if (pte->pinned)
         {
@@ -88,10 +87,6 @@
         }
       else if (pagedir_is_accessed (frame->t->pagedir, frame->upage))
         {              
-=======
-      if (pagedir_is_accessed (frame->t->pagedir, frame->upage))
-        {
->>>>>>> 1ef3d81b
           pagedir_set_accessed (frame->t->pagedir, frame->upage, false);
           list_push_back(&ftable, list_pop_front (&ftable));
         }
@@ -102,8 +97,6 @@
 
           /* TODO: Get this synchronization right. */
           pagedir_clear_page (evicted_frame->t->pagedir, evicted_frame->upage);
-          pte = supp_pt_lookup (
-            &evicted_frame->t->supp_pt, evicted_frame->upage);
 
           /* Use the filesystem as a backing store for RO data and for mmap-ed
              files, when appropriate. */
@@ -120,18 +113,6 @@
             }
         }
     }
-<<<<<<< HEAD
-
-  /* Swap out the page */
-
-  pte = supp_pt_lookup (&evicted_frame->t->supp_pt, evicted_frame->upage);
-  pte->swap_slot_index = swap_write_page (evicted_frame->kpage);
-
-  pte->loc = SWAP;
-
-  lock_release (&ftable_lock);
-  
-=======
   lock_release (&ftable_lock);
 
 
@@ -139,7 +120,6 @@
   /* TODO: Get this right. */
 
 
->>>>>>> 1ef3d81b
   /* TODO should it be cc or 0 ? */
   memset (evicted_frame->kpage, 0, PGSIZE);
 
