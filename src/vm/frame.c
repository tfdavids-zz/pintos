--- conflicted
+++ resolved
@@ -72,6 +72,7 @@
   struct frame *evicted_frame = NULL;
   struct list_elem *e;
   struct supp_pte *pte;
+  bool write_to_disk = false;
   bool write_to_swap = false;
   int swap_slot_index;
 
@@ -81,7 +82,11 @@
     {
       e = list_front (&ftable);
       frame = list_entry(e, struct frame, elem);
+
+      lock_acquire (&frame->t->supp_pt.lock);
       pte = supp_pt_lookup (&frame->t->supp_pt, frame->upage);
+      lock_release (&frame->t->supp_pt.lock);
+
       lock_acquire (&pte->l);
       if (pte->pinned)
         {
@@ -97,63 +102,44 @@
       else
         {
           evicted_frame = frame;
-<<<<<<< HEAD
-          list_pop_front (&ftable);
-
-          /* TODO: Get this synchronization right. */
-          struct thread *t = evicted_frame->t;
-
-          lock_acquire (&t->supp_pt.lock);
-          pte = supp_pt_lookup (
-            &t->supp_pt, evicted_frame->upage);
-
-          /* Use the filesystem as a backing store for RO data and for mmap-ed
-             files, when appropriate. */
-          if ((pte->file != NULL && !pte->writable) ||
-              (supp_pt_is_valid_mapping (pte->mapping)))
-=======
           pte->being_evicted = true;
-          pagedir_clear_page (evicted_frame->t->pagedir, evicted_frame->upage);
-          if ((pte->file != NULL && !pte->writable) ||
-              (supp_pt_is_valid_mapping (pte->mapping) &&
-               !pagedir_is_dirty (evicted_frame->t->pagedir, evicted_frame->upage)))
->>>>>>> 9b7fa5b2
+          if ((pte->file != NULL && !pte->writable))
             {
               pte->loc = DISK;
-              /* TODO: IO shouldn't block! */
-              supp_pt_write_if_dirty (pte);
+            }
+          else if (supp_pt_is_valid_mapping (pte->mapping))
+            {
+              pte->loc = DISK;
+              if (pagedir_is_dirty (evicted_frame->t->pagedir,
+                evicted_frame->upage))
+                {
+                  write_to_disk = true;
+                }
             }
           else
             {
               pte->loc = SWAP;
-<<<<<<< HEAD
-
-              /* TODO: It is wasteful to do IO here. */
-              pte->swap_slot_index = swap_write_page (evicted_frame->kpage);
-            }
-          pagedir_clear_page (t->pagedir, evicted_frame->upage);
-          lock_release (&t->supp_pt.lock);
-=======
               write_to_swap = true;
             }
+          pagedir_clear_page (evicted_frame->t->pagedir,
+            evicted_frame->upage);
           lock_release (&pte->l);
           list_pop_front (&ftable);
->>>>>>> 9b7fa5b2
-        }
-    }
-  lock_release (&ftable_lock);
+        }
+    }
+  lock_release (&ftable_lock);
+
   if (write_to_swap)
     {
       swap_slot_index = swap_write_page (evicted_frame->kpage);
+    }
+  else if (write_to_disk)
+    {
+      supp_pt_write (pte);
     }
 
   lock_acquire (&pte->l);
   pte->swap_slot_index = swap_slot_index;
-  lock_release (&pte->l);
-
-  /* Use the filesystem as a backing store for RO data and for mmap-ed
-     files, when appropriate. */
-  lock_acquire (&pte->l);
   pte->being_evicted = false;
   cond_signal (&pte->done_evicting, &pte->l);
   lock_release (&pte->l);
@@ -169,8 +155,10 @@
 static void
 frame_unalloc (struct frame *f)
 {
-  supp_pt_write_if_dirty (supp_pt_lookup (&f->t->supp_pt, f->upage));
-
+  if (pagedir_is_dirty (f->t->pagedir, f->upage))
+    {
+      supp_pt_write (supp_pt_lookup (&f->t->supp_pt, f->upage));
+    }
   palloc_free_page (f->kpage);
   pagedir_clear_page (f->t->pagedir, f->upage);
   free (f);
