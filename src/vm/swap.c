#include <bitmap.h>
#include <stdbool.h>
#include <stddef.h>
#include <inttypes.h>

#include "devices/block.h"
#include "userprog/pagedir.h"
#include "threads/vaddr.h"
<<<<<<< HEAD
#include "threads/synch.h"
=======
#include "vm/swap.h"
>>>>>>> 455a0399

static struct block *swap_device;
static struct bitmap *swap_slots;
static struct lock swap_slots_lock;
static size_t sectors_per_page = PGSIZE / BLOCK_SECTOR_SIZE;
size_t num_swap_slots;

void swap_init (void)
{
  lock_init (&swap_slots_lock);
  swap_device = block_get_role (BLOCK_SWAP);
  if (swap_device == NULL)
    PANIC ("No swap device found, can't initialize swap");

  num_swap_slots = block_size (swap_device) / sectors_per_page;
  swap_slots = bitmap_create (num_swap_slots);
  if (swap_slots == NULL)
    PANIC ("bitmap creation failed--swap device is too large");
  lock_acquire (&swap_slots_lock);
  bitmap_set_all (swap_slots, false);
  lock_release (&swap_slots_lock);

}



size_t swap_write_page (void *upage)
{
  lock_acquire (&swap_slots_lock);
  size_t free_slot_index = bitmap_scan_and_flip (swap_slots, 0, 1, false);
  lock_release (&swap_slots_lock);

  if (free_slot_index == BITMAP_ERROR)
    PANIC ("swap is full");
  printf("free_slot_index %d\n", free_slot_index);
  size_t i;
  for (i = 0; i < sectors_per_page; i++)
    {
      //printf("swap is %d, upage = %p, i = %d\n", free_slot_index, upage, i);
      block_write (swap_device,
                   free_slot_index * sectors_per_page + i,
                   upage + i * BLOCK_SECTOR_SIZE);
    }
  
  return free_slot_index;
}

/* Load to kpage since upage is not yet present. */
bool swap_load_page (size_t slot_index, void *kpage)
{
  if (slot_index > num_swap_slots ||
      !bitmap_test(swap_slots, slot_index))
    {
      return false;
    }
  size_t i;
  for (i = 0; i < sectors_per_page; i++)
    {
      block_read (swap_device,
                  slot_index * sectors_per_page + i,
                  kpage + i * BLOCK_SECTOR_SIZE);
    }
  lock_acquire (&swap_slots_lock);
  bitmap_set (swap_slots, slot_index, false);
  lock_release (&swap_slots_lock);

  return true;
}<|MERGE_RESOLUTION|>--- conflicted
+++ resolved
@@ -6,11 +6,8 @@
 #include "devices/block.h"
 #include "userprog/pagedir.h"
 #include "threads/vaddr.h"
-<<<<<<< HEAD
 #include "threads/synch.h"
-=======
 #include "vm/swap.h"
->>>>>>> 455a0399
 
 static struct block *swap_device;
 static struct bitmap *swap_slots;
@@ -45,7 +42,7 @@
 
   if (free_slot_index == BITMAP_ERROR)
     PANIC ("swap is full");
-  printf("free_slot_index %d\n", free_slot_index);
+ // printf("free_slot_index %d\n", free_slot_index);
   size_t i;
   for (i = 0; i < sectors_per_page; i++)
     {
