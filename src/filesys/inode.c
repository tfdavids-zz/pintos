--- conflicted
+++ resolved
@@ -23,19 +23,12 @@
    Must be exactly BLOCK_SECTOR_SIZE bytes long. */
 struct inode_disk
   {
-<<<<<<< HEAD
-    block_sector_t block_ptrs[PTRS_PER_INODE];        /* Block ptrs in inode */
-    off_t length;                                     /* File size in bytes. */
-    unsigned magic;                                   /* Magic number. */
-    uint32_t sectors;                                 /* Number of data sectors */
-    uint32_t unused[111];                             /* Not used. */
-=======
-    block_sector_t start;               /* First data sector. */
-    off_t length;                       /* File size in bytes. */
-    unsigned magic;                     /* Magic number. */
-    uint32_t type;                      /* I_FILE or I_DIR */
-    uint32_t unused[124];               /* Not used. */
->>>>>>> 9cbd860d
+    block_sector_t block_ptrs[PTRS_PER_INODE];     /* Block ptrs in inode */
+    off_t length;                                  /* File size in bytes. */
+    unsigned magic;                                /* Magic number. */
+    uint32_t sectors;                              /* Number of data sectors */
+    uint32_t type;                                 /* I_FILE or I_DIR */
+    uint32_t unused[110];                          /* Not used. */
   };
 
 
@@ -107,7 +100,7 @@
 bool inode_free_indir_blocks (struct inode_disk *disk_inode);
 bool inode_free_doubly_indir_blocks (struct inode_disk *disk_inode);
 size_t inode_free_indir_block (struct indir_block_disk *, size_t);
-void* Calloc (size_t, size_t);
+void* calloc_wrapper (size_t, size_t);
 
 
 /* Returns the block device sector that contains byte offset POS
@@ -121,14 +114,9 @@
   struct indir_block_disk *indir_block;
   struct indir_block_disk *doubly_indir_block;
 
-<<<<<<< HEAD
-  disk_inode = Calloc (1, sizeof *disk_inode);
-  indir_block = Calloc (1, sizeof *indir_block);
-  doubly_indir_block = Calloc (1, sizeof *doubly_indir_block);
-=======
-  struct inode_disk disk_inode;
-  block_read (fs_device, inode->sector, &disk_inode);
->>>>>>> 9cbd860d
+  disk_inode = calloc_wrapper (1, sizeof *disk_inode);
+  indir_block = calloc_wrapper (1, sizeof *indir_block);
+  doubly_indir_block = calloc_wrapper (1, sizeof *doubly_indir_block);
 
   size_t block = pos_to_block (pos);
   size_t indir_off = get_indir_off (block);
@@ -180,7 +168,7 @@
 inode_init (void) 
 {
   list_init (&open_inodes);
-  //cache_init ();
+  // cache_init ();
 }
 
 /* Initializes an inode with LENGTH bytes of data and
@@ -199,13 +187,13 @@
      one sector in size, and you should fix that. */
   ASSERT (sizeof *disk_inode == BLOCK_SECTOR_SIZE);
 
-  disk_inode = Calloc (1, sizeof *disk_inode);
+  disk_inode = calloc_wrapper (1, sizeof *disk_inode);
 
   disk_inode->length = 0;
   disk_inode->sectors = 0;
   disk_inode->magic = INODE_MAGIC;
   block_write (fs_device, sector, disk_inode);
-  
+
   /* Expand inode to given length */
   if (inode_grow (disk_inode, length) != length)
     {
@@ -219,13 +207,11 @@
       success = true;
       disk_inode->length = length;
       disk_inode->magic = INODE_MAGIC;
-<<<<<<< HEAD
+      disk_inode->type = type;
       /*TODO: this should be modified to work with indexing */
       block_write (fs_device, sector, disk_inode);
+      /* TODO: What is this code and why is it commented out? */
       /*
-=======
-      disk_inode->type = type;
->>>>>>> 9cbd860d
       if (free_map_allocate (sectors, &disk_inode->start)) 
         {
           cache_write (fs_device, sector, disk_inode);
@@ -233,7 +219,7 @@
             {
               static char zeros[BLOCK_SECTOR_SIZE];
               size_t i;
-              
+
               for (i = 0; i < sectors; i++) 
                 cache_write (fs_device, disk_inode->start + i, zeros);
             }
@@ -322,14 +308,9 @@
         {
           struct inode_disk disk_inode;
           block_read (fs_device, inode->sector, &disk_inode);
-<<<<<<< HEAD
           inode_free (&disk_inode);
           block_write (fs_device, inode->sector, zeros);
           free_map_release (inode->sector, 1);
-=======
-          free_map_release (disk_inode.start,
-                            bytes_to_sectors (disk_inode.length)); 
->>>>>>> 9cbd860d
         }
       free (inode); 
     }
@@ -434,7 +415,7 @@
   if (offset + size > inode_length (inode))
     {
       struct inode_disk *disk_inode;
-      disk_inode = Calloc (1, sizeof *disk_inode);
+      disk_inode = calloc_wrapper (1, sizeof *disk_inode);
       disk_inode->length = inode_grow (disk_inode, offset + size);      
       free (disk_inode);
     }
@@ -521,10 +502,9 @@
 off_t
 inode_length (const struct inode *inode)
 {
-<<<<<<< HEAD
   size_t length;
   struct inode_disk *disk_inode;
-  disk_inode = Calloc (1, sizeof *disk_inode);
+  disk_inode = calloc_wrapper (1, sizeof *disk_inode);
   block_read (fs_device, inode->sector, disk_inode);
   length = disk_inode->length;
   free (disk_inode);
@@ -539,23 +519,23 @@
 
 size_t
 inode_grow (struct inode_disk *disk_inode, off_t new_length)
-{  
+{
   size_t new_length_sectors = bytes_to_sectors (new_length);
   bool success = true;
 
   if (disk_inode->sectors < new_length_sectors)
     {
-      success &= inode_grow_dir_blocks (disk_inode, new_length_sectors);
+      success = inode_grow_dir_blocks (disk_inode, new_length_sectors);
     }
 
   if (disk_inode->sectors < new_length_sectors && success)
     {
-      success &= inode_grow_indir_blocks (disk_inode, new_length_sectors);
+      success = inode_grow_indir_blocks (disk_inode, new_length_sectors);
     }
 
   if (disk_inode->sectors < new_length_sectors && success)
     {
-      success &= inode_grow_doubly_indir_blocks (disk_inode, new_length_sectors);
+      success = inode_grow_doubly_indir_blocks (disk_inode, new_length_sectors);
     }
 
   if (disk_inode->sectors == new_length_sectors)
@@ -572,18 +552,18 @@
 
 /* Given an array of direct block_ptrs, grows inode by allocating new
    pages
-   return: ture on success
+   return: true on success
 */
 bool
 inode_grow_dir_blocks (struct inode_disk *disk_inode, size_t new_length_sectors)
 {
   size_t i;
   size_t next_block = disk_inode->sectors;
-  
+
   /* Fill necessary dir blocks with zero */
-  for (i = next_block; i < DIRECT_BLOCKS && disk_inode->sectors < new_length_sectors;
-       i++)
-    {      
+  for (i = next_block; i < DIRECT_BLOCKS &&
+      disk_inode->sectors < new_length_sectors; i++)
+    {
       if (free_map_allocate (1, &disk_inode->block_ptrs[i]))
         {
           block_write (fs_device, disk_inode->block_ptrs[i], zeros);
@@ -598,9 +578,12 @@
   return true;
 }
 
-/* Given inode attempt to grow the indirect block to accommodate given                                                                                                                                      number of new sectors. Called when direct blocks are full                                                                                                                                                return: ture on success                                                                                                                                                                               */
-bool
-inode_grow_indir_blocks (struct inode_disk *disk_inode, size_t new_length_sectors)
+/* Given inode attempt to grow the indirect block to accommodate given number
+   of new sectors. Called when direct blocks are full.
+   return: true on success */
+bool
+inode_grow_indir_blocks (struct inode_disk *disk_inode,
+  size_t new_length_sectors)
 {
   size_t next_block = disk_inode->sectors;
   size_t indir_off = get_indir_off (next_block);
@@ -608,7 +591,7 @@
   size_t added_sectors = 0;
   bool success = false;
   struct indir_block_disk *indir_block;
-  indir_block = Calloc (1, sizeof *indir_block);
+  indir_block = calloc_wrapper (1, sizeof *indir_block);
   
   /* Create an indir block if necessary */
   if (next_block == INDIR_BLOCK_INDEX)
@@ -639,10 +622,12 @@
   return success;
 }
 
-/* Given inode attempts to grow the doubly indirect block to accommodate given                                                                                                                              number of sectors. Called when direct blocks and the indrect block are full                                                                                                                              return: ture on success                                                                                                                                                                               */
-
-bool
-inode_grow_doubly_indir_blocks (struct inode_disk *disk_inode, size_t new_length_sectors)
+/* Given inode attempts to grow the doubly indirect block to accommodate given
+   number of sectors. Called when direct blocks and the indrect block are full
+   return: true on success */
+bool
+inode_grow_doubly_indir_blocks (struct inode_disk *disk_inode,
+  size_t new_length_sectors)
 {
   size_t i;
   size_t next_block = disk_inode->sectors;
@@ -654,14 +639,15 @@
 
   struct indir_block_disk *indir_block;
   struct indir_block_disk *doubly_indir_block;
-  
-  indir_block = Calloc (1, sizeof *indir_block);
-  doubly_indir_block = Calloc (1, sizeof *doubly_indir_block);
+
+  indir_block = calloc_wrapper (1, sizeof *indir_block);
+  doubly_indir_block = calloc_wrapper (1, sizeof *doubly_indir_block);
 
   /* Create a doubly indir block if necessary */
   if (doubly_indir_off == 0 && indir_off == 0)
     {
-      if (!free_map_allocate (1, &disk_inode->block_ptrs[DOUBLY_INDIR_BLOCK_INDEX]))
+      if (!free_map_allocate (1,
+        &disk_inode->block_ptrs[DOUBLY_INDIR_BLOCK_INDEX]))
         {
           goto done;
         }
@@ -682,12 +668,13 @@
             {
               goto done;
             }
-          block_write (fs_device, doubly_indir_block->block_ptrs[i], zeros);          
+          block_write (fs_device, doubly_indir_block->block_ptrs[i], zeros);
         }
       block_read (fs_device, doubly_indir_block->block_ptrs[i], indir_block);
       disk_inode->sectors += inode_grow_indir_block (indir_block,
-                                                     indir_off,
-                                                     (new_sectors - added_sectors));
+                               indir_off,
+                               (new_sectors - added_sectors));
+
       block_write (fs_device, doubly_indir_block->block_ptrs[i], indir_block);
       indir_off = get_indir_off (disk_inode->sectors);
     }
@@ -738,17 +725,17 @@
 
   if (disk_inode->sectors > DIRECT_BLOCKS + PTRS_PER_INDIR_BLOCK)
     {
-      success &= inode_free_doubly_indir_blocks (disk_inode);
+      success = success && inode_free_doubly_indir_blocks (disk_inode);
     }
   if (disk_inode->sectors > DIRECT_BLOCKS)
     {
-      success &= inode_free_indir_blocks (disk_inode);
+      success = success && inode_free_indir_blocks (disk_inode);
     }
   if (disk_inode->sectors > 0)
     {
-      success &= inode_free_dir_blocks (disk_inode);
-    }
-    
+      success = success && inode_free_dir_blocks (disk_inode);
+    }
+
   return success;
 }
 
@@ -778,7 +765,7 @@
   bool success = false;
 
   struct indir_block_disk *indir_block;
-  indir_block = Calloc (1, sizeof *indir_block);
+  indir_block = calloc_wrapper (1, sizeof *indir_block);
 
   /* Read indirect block */
   block_read (fs_device, disk_inode->block_ptrs[INDIR_BLOCK_INDEX],
@@ -811,8 +798,8 @@
   struct indir_block_disk *indir_block;
   struct indir_block_disk *doubly_indir_block;
   
-  indir_block = Calloc (1, sizeof *indir_block);
-  doubly_indir_block = Calloc (1, sizeof *doubly_indir_block);
+  indir_block = calloc_wrapper (1, sizeof *indir_block);
+  doubly_indir_block = calloc_wrapper (1, sizeof *doubly_indir_block);
 
   block_read (fs_device, disk_inode->block_ptrs[DOUBLY_INDIR_BLOCK_INDEX],
               doubly_indir_block);
@@ -856,18 +843,15 @@
 
 
 void*
-Calloc (size_t cnt, size_t size)
+calloc_wrapper (size_t cnt, size_t size)
 {
   void *ptr = calloc (cnt, size);
   if (ptr == NULL)
     {
-      PANIC ("RAN OUT OF KERNEL MEMORY");
+      /* TODO: Is a panic really the right thing to do here? */
+      PANIC ("Ran out of kernel memory.");
     }
   return ptr;
-=======
-  struct inode_disk disk_inode;
-  block_read (fs_device, inode->sector, &disk_inode);
-  return disk_inode.length;
 }
 
 /* Returns true if INODE backs a file, false if it backs
@@ -878,5 +862,4 @@
   struct inode_disk disk_inode;
   block_read (fs_device, inode->sector, &disk_inode);
   return disk_inode.type == I_FILE;
->>>>>>> 9cbd860d
 }