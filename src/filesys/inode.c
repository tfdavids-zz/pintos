--- conflicted
+++ resolved
@@ -214,7 +214,6 @@
       disk_inode->sectors = bytes_to_sectors (length);
       disk_inode->length = length;
       disk_inode->magic = INODE_MAGIC;
-<<<<<<< HEAD
       /*TODO: this should be modified to work with indexing */
       cache_write (fs_device, sector, disk_inode);
       /* TODO: What is this code and why is it commented out? */
@@ -233,9 +232,6 @@
           success = true; 
         }
       */
-=======
-      block_write (fs_device, sector, disk_inode);
->>>>>>> e510cf5d
     }
 
   free (disk_inode);
@@ -463,15 +459,9 @@
     {
       struct inode_disk *disk_inode;
       disk_inode = calloc_wrapper (1, sizeof *disk_inode);
-<<<<<<< HEAD
       cache_read (fs_device, inode->sector, disk_inode); /* TODO: cache_read */
       disk_inode->length = inode_grow (disk_inode, offset + size);
       cache_write (fs_device, inode->sector, disk_inode); /* TODO: cache_write */
-=======
-      block_read (fs_device, inode->sector, disk_inode);
-      disk_inode->length = inode_grow (disk_inode, offset + size);
-      block_write (fs_device, inode->sector, disk_inode);
->>>>>>> e510cf5d
       free (disk_inode);
     }
 
@@ -813,7 +803,6 @@
 return: true on success
 */
 bool
->>>>>>> abf7e7a6f4a145729c32d423d361ebda8e4fe2c1
 inode_free_dir_blocks (struct inode_disk *disk_inode)
 {
   size_t sectors = disk_inode->sectors;
@@ -940,14 +929,9 @@
 {
   struct inode_disk disk_inode;
   lock_acquire (&inode->lock);
-<<<<<<< HEAD
   cache_read (fs_device, inode->sector, &disk_inode);
-  bool ret = (disk_inode.type == I_FILE);
-=======
-  block_read (fs_device, inode->sector, &disk_inode);
   bool ret = ((disk_inode.type == I_FILE) &&
     (inode->sector != ROOT_DIR_SECTOR));
->>>>>>> e510cf5d
   lock_release (&inode->lock);
 
   return ret;
