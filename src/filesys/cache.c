#include "filesys/cache.h"
#include <string.h>
#include <list.h>
#include <stdio.h>
#include "lib/stdbool.h"
#include "threads/malloc.h"
#include "threads/synch.h"
#include "threads/thread.h"
#include "devices/block.h"
#include "devices/timer.h"

#define NUM_CACHE_BLOCKS 64

#define C_READ 1
#define C_WRITE 2

/* reader-writer locks */

struct rw
{
  int num_readers, num_writers, num_waiting_writers;
  struct lock l;
  struct condition can_read, can_write;
};

void rw_init (struct rw *lock)
{
  lock_init (&lock->l);
  cond_init (&lock->can_read);
  cond_init (&lock->can_write);
  lock->num_readers = 0;
  lock->num_writers = 0;
  lock->num_waiting_writers = 0;
}

void rw_writer_lock (struct rw *lock)
{
  //printf ("waiting to write %#x\n", lock);
  lock_acquire (&lock->l);
  lock->num_waiting_writers++;
  while (lock->num_readers > 0 || lock->num_writers > 0)
    cond_wait (&lock->can_write, &lock->l);
  lock->num_waiting_writers--;
  lock->num_writers++;
  lock_release (&lock->l);
}

void rw_writer_unlock (struct rw *lock)
{
  //printf ("write-unlocking %#x\n", lock);
  lock_acquire (&lock->l);
  lock->num_writers--;
  if (lock->num_waiting_writers > 0)
    cond_signal (&lock->can_write, &lock->l);
  else
    cond_broadcast (&lock->can_read, &lock->l);
  lock_release (&lock->l);
}

void rw_reader_lock (struct rw *lock)
{
  //printf ("waiting to read %#x\n", lock);
  lock_acquire (&lock->l);
  while (lock->num_writers > 0 || lock->num_waiting_writers > 0)
    cond_wait (&lock->can_read, &lock->l);
  lock->num_readers++;
  lock_release (&lock->l);
}

void rw_reader_unlock (struct rw *lock)
{
  //printf ("read-unlocking %#x\n", lock);
  lock_acquire (&lock->l);
  lock->num_readers--;
  if (lock->num_readers == 0)
    cond_signal (&lock->can_write, &lock->l);
  lock_release (&lock->l);
}

/* end read-writer locks */

static struct list cache;
static struct rw cache_lock; // used for metadata
static bool cache_full;

static bool running; /* For communicating with background threads. */

/* For writing dirty cache entries encountered during eviction. */
static struct list dirty_queue;
static struct condition dirty_queue_empty;
static struct lock dirty_queue_lock;

/* For reading ahead. */
static struct list read_queue;
static struct condition read_queue_empty;
static struct lock read_queue_lock;

struct cache_entry
{
  struct list_elem elem;   /* For the cache list. */
  struct list_elem d_elem; /* For the dirty list. */
  struct list_elem r_elem; /* For the read-ahead list. */

  struct block *block;
  block_sector_t sector;
  bool accessed;                /* True if entry has been used recently. */
  bool loading;                 /* True if entry's data is being loaded. */
  bool dirty;                   /* True if entry's data has been modified. */
  bool writing_dirty;           /* True if writing to disk. */
  bool should_read_ahead;
  char data[BLOCK_SECTOR_SIZE]; /* The cached data. */
  struct rw l;                  /* To synchronize access to the entry. */
};

void cache_write_dirty (void *aux);
struct cache_entry *cache_get_lock (struct block *block, block_sector_t sector,
  int lock_type);
struct cache_entry *cache_insert_write_lock (struct block *block,
  block_sector_t sector);
void cache_write_periodically (void *aux);
void cache_read_ahead (void *aux);

void cache_init (void)
{
  rw_init (&cache_lock);
  list_init (&cache);
  list_init (&dirty_queue);
  list_init (&read_queue);
  cond_init (&dirty_queue_empty);
  cond_init (&read_queue_empty);
  lock_init (&dirty_queue_lock);
  lock_init (&read_queue_lock);
  running = true;

  thread_create ("write-behind", PRI_DEFAULT, cache_write_dirty, NULL); /* TODO */
  thread_create ("read-ahead", PRI_MIN, cache_read_ahead, NULL);
  // thread_create ("write-periodically", PRI_MIN, cache_write_periodically, NULL);
}

void cache_read (struct block *block, block_sector_t sector, void *buffer)
{
<<<<<<< HEAD
  printf ("reading block %#x, sector %d\n", block, sector);
  /* If the block is already cached, simply read its entry. */
  struct cache_entry *c = cache_get_lock (block, sector, C_READ);
=======
  rw_reader_lock (&cache_lock);

  // check if cache contains block and sector
  struct cache_entry *c = cache_get (block, sector);
>>>>>>> 19ae70d8
  if (c != NULL)
    {
      memcpy (buffer, c->data, BLOCK_SECTOR_SIZE);
      c->accessed = true;
      rw_reader_unlock (&c->l);
      return;
    }

  /* Otherwise, create a cache entry for this block. */
  c = cache_insert_write_lock (block, sector);
  block_read (block, sector, c->data); /* TODO: Synchronize this gracefully. */
  memcpy (buffer, c->data, BLOCK_SECTOR_SIZE);
  c->loading = false;
  rw_writer_unlock (&c->l);


  // read-ahead
  printf ("reading ahead block %#x, sector %d\n", block, sector + 1);
  c = cache_insert_write_lock (block, sector+1);
  if (c == NULL)
    return;
  rw_writer_unlock (&c->l);

  // lock_acquire (&read_queue_lock);
  // list_push_back (&read_queue, &c->r_elem);
  // cond_signal (&read_queue_empty, &read_queue_lock);
  // lock_release (&read_queue_lock);
}

void cache_write (struct block *block, block_sector_t sector, const void *buffer)
{
  printf ("writing block %#x, sector %d\n", block, sector);

  // check if cache contains block and sector
  struct cache_entry *c = cache_get_lock (block, sector, C_WRITE);
  if (c != NULL)
    {
      c->dirty = true;
      c->writing_dirty = false;
      c->accessed = true;
      memcpy (c->data, buffer, BLOCK_SECTOR_SIZE);
      rw_writer_unlock (&c->l);
      return;
    }

  /* Otherwise, load it into the cache. */
  c = cache_insert_write_lock (block, sector);
  memcpy (c->data, buffer, BLOCK_SECTOR_SIZE);
  c->dirty = true;
  c->loading = false;
  rw_writer_unlock (&c->l);
}

/* TODO */
void
cache_write_dirty (void *aux)
{
 /* TODO: I suspect that a background thread will not free all
    the resources that it is supposed to free. */
  thread_current ()->background = true;

  while (running)
  {
    lock_acquire (&dirty_queue_lock);
    while (running && list_empty (&dirty_queue))
      {
        cond_wait (&dirty_queue_empty, &dirty_queue_lock);
      }

    if (list_empty (&dirty_queue))
      {
        // running must be false, so quit
        lock_release (&dirty_queue_lock);
        break;
      }

    struct list_elem *e;
    struct cache_entry *c;

    for (e = list_pop_front (&dirty_queue); !list_empty (&dirty_queue);
      e = list_pop_front (&dirty_queue))
      {
        c = list_entry (e, struct cache_entry, d_elem);
        rw_reader_lock (&c->l);
        ASSERT (c->dirty);
        block_write (c->block, c->sector, c->data);
        c->dirty = false; /* TODO: Should hold writer lock? */
        c->writing_dirty = false;
        rw_reader_unlock (&c->l);
      }
    lock_release (&dirty_queue_lock);
  }
}

/* TODO */
void
cache_read_ahead (void *aux)
{
 /* TODO: I suspect that a background thread will not free all
    the resources that it is supposed to free. */
  thread_current ()->background = true;

  while (running)
  {
    lock_acquire (&read_queue_lock);
    while (running && list_empty (&read_queue))
      {
        cond_wait (&read_queue_empty, &read_queue_lock);
      }

    struct list_elem *e;
    struct cache_entry *c;
    for (e = list_pop_front (&read_queue); !list_empty (&read_queue);
      e = list_pop_front (&read_queue))
      {
        c = list_entry (e, struct cache_entry, r_elem);
        rw_writer_lock (&c->l);
        block_read (c->block, c->sector, c->data);
        c->loading = false;
        rw_writer_unlock (&c->l);
      }
    lock_release (&read_queue_lock);
  }
}

// Retrieves a cache entry, with either its reader or writer lock held, as
// specified by LOCK_TYPE.
struct cache_entry *cache_get_lock (struct block *block, block_sector_t sector,
  int lock_type)
{
  struct list_elem *e;
  struct cache_entry *c;

  rw_reader_lock (&cache_lock);
  for (e = list_begin (&cache); e != list_end (&cache);
       e = list_next (e))
    {
      c = list_entry (e, struct cache_entry, elem);
      if (c->block == block && c->sector == sector)
        {
          if (lock_type == C_READ)
            {
              rw_reader_lock (&c->l);
            }
          else
            {
              rw_writer_lock (&c->l);
            }
          rw_reader_unlock (&cache_lock);
          return c;
        }
    }
  rw_reader_unlock (&cache_lock);

  return NULL;
}

struct cache_entry *cache_insert_write_lock (struct block *block,
  block_sector_t sector)
{
  struct cache_entry *c;
  struct list_elem *e;

  rw_writer_lock (&cache_lock);

  for (e = list_begin (&cache); e != list_end (&cache);
       e = list_next (e))
    {
      c = list_entry (e, struct cache_entry, elem);
      if (c->block == block && c->sector == sector)
        {
          rw_writer_unlock (&cache_lock);
          return NULL;
        }
    }

  if (cache_full || list_size (&cache) >= NUM_CACHE_BLOCKS)
    {
      cache_full = true;

      ASSERT (!list_empty (&cache));
      e = list_pop_front (&cache);

      /* TODO: Synchronization. Acquire a reader lock? */
      c = list_entry (e, struct cache_entry, elem);

      while (c->loading || c->accessed || c->dirty)
        {
          if (c->writing_dirty || c->loading || c->should_read_ahead)
            {
              // if (c->accessed)
              //   c->accessed = false;
              // else
              //   break;
            }
          else
            {
              /* TODO: Acquire a writer lock? */
              if (c->dirty)
                {
                  c->writing_dirty = true;
                  lock_acquire (&dirty_queue_lock);
                  list_push_back (&dirty_queue, &c->d_elem);
                  cond_signal (&dirty_queue_empty, &dirty_queue_lock);
                  lock_release (&dirty_queue_lock);
                }
              c->accessed = false;
            }

          list_push_back (&cache, e);
          ASSERT (!list_empty (&cache));
          e = list_pop_front (&cache);
          c = list_entry (e, struct cache_entry, elem);
        }
    }
  else
    {
      c = malloc (sizeof (struct cache_entry));
      ASSERT (c != NULL); /* TODO: Graceful failure. */
      rw_init (&c->l);
    }

  rw_writer_lock (&c->l);
  list_push_back (&cache, &c->elem);
  c->sector = sector;
  c->block = block;
  c->loading = true;
  rw_writer_unlock (&cache_lock);

  return c;
}

void cache_flush (void)
{
  rw_writer_lock (&cache_lock);

  struct cache_entry *c;
  struct list_elem *e;

  /* TODO: Should we force read-ahead
     and write-behind to die before proceeding? */

  /* Force read-ahead and write-behind to die. */
  running = false;

  // lock_acquire (&read_queue_lock);
  // cond_signal (&read_queue_empty, &read_queue_lock);
  // lock_release (&read_queue_lock);
  //
  lock_acquire (&dirty_queue_lock);
  cond_signal (&dirty_queue_empty, &dirty_queue_lock);
  lock_release (&dirty_queue_lock);

  /* Now clear the cache. */
  while (list_size (&cache) > 0)
    {
      ASSERT (!list_empty (&cache));
      e = list_pop_front (&cache);
      c = list_entry (e, struct cache_entry, elem);
      /* TODO: Is is possible that someone else is touching
         c right now? */
      if (c->dirty)
        {
          rw_writer_lock (&c->l);
          c->writing_dirty = true;
          block_write (c->block, c->sector, c->data);
          c->dirty = false;
          c->writing_dirty = false;
          rw_writer_unlock (&c->l);
        }

      free (c);
    }

  cache_full = false;

  rw_writer_unlock (&cache_lock);
}

/*
void cache_write_periodically (void *aux UNUSED)
{
  thread_current ()->background = true;

  struct list_elem *e;
  struct cache_entry *c;

  while (running)
    {
      ASSERT (false);
      timer_msleep (30000);

      rw_reader_lock (&cache_lock);

      for (e = list_begin (&cache); e != list_end (&cache);
           e = list_next (e))
        {
          c = list_entry (e, struct cache_entry, elem);
          if (c->dirty)
            {
              c->writing_dirty = true;
              thread_create ("write-behind", PRI_DEFAULT, cache_write_dirty, c);
            }
        }

      rw_reader_unlock (&cache_lock);
    }
}
*/

void cache_read_bytes (struct block *block, block_sector_t sector,
                       int sector_ofs, int chunk_size, void *buffer)
{
  struct cache_entry *c = cache_get_lock (block, sector, C_READ);
  if (c != NULL)
    {
      memcpy (buffer, c->data + sector_ofs, chunk_size);
      rw_reader_unlock (&c->l);
    }
  else
    {
      c = cache_insert_write_lock (block, sector);

      block_read (block, sector, c->data);
      memcpy (buffer, c->data + sector_ofs, chunk_size);
      c->loading = false;
      rw_writer_unlock (&c->l);

      // TODO: read-ahead
    }
}

void cache_write_bytes (struct block *block, block_sector_t sector,
                        int sector_ofs, int chunk_size, void *buffer)
{
  struct cache_entry *c = cache_get_lock (block, sector, C_WRITE);
  if (c != NULL)
    {
      memcpy (c->data + sector_ofs, buffer, chunk_size);
      c->dirty = true;
      rw_writer_unlock (&c->l);
    }
  else
    {
      c = cache_insert_write_lock (block, sector);

      block_read (block, sector, c->data);
      memcpy (c->data + sector_ofs, buffer, chunk_size);
      c->loading = false;
      c->dirty = true;
      rw_writer_unlock (&c->l);
    }
}<|MERGE_RESOLUTION|>--- conflicted
+++ resolved
@@ -139,16 +139,10 @@
 
 void cache_read (struct block *block, block_sector_t sector, void *buffer)
 {
-<<<<<<< HEAD
   printf ("reading block %#x, sector %d\n", block, sector);
   /* If the block is already cached, simply read its entry. */
   struct cache_entry *c = cache_get_lock (block, sector, C_READ);
-=======
-  rw_reader_lock (&cache_lock);
-
-  // check if cache contains block and sector
-  struct cache_entry *c = cache_get (block, sector);
->>>>>>> 19ae70d8
+
   if (c != NULL)
     {
       memcpy (buffer, c->data, BLOCK_SECTOR_SIZE);
