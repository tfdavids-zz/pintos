--- conflicted
+++ resolved
@@ -11,77 +11,11 @@
 
 #define NUM_CACHE_BLOCKS 64
 
-<<<<<<< HEAD
 #define C_READ 1
 #define C_WRITE 2
 
-/* reader-writer locks */
-
-struct rw
-{
-  int num_readers, num_writers, num_waiting_writers;
-  struct lock l;
-  struct condition can_read, can_write;
-};
-
-void rw_init (struct rw *lock)
-{
-  lock_init (&lock->l);
-  cond_init (&lock->can_read);
-  cond_init (&lock->can_write);
-  lock->num_readers = 0;
-  lock->num_writers = 0;
-  lock->num_waiting_writers = 0;
-}
-
-void rw_writer_lock (struct rw *lock)
-{
-  //printf ("waiting to write %#x\n", lock);
-  lock_acquire (&lock->l);
-  lock->num_waiting_writers++;
-  while (lock->num_readers > 0 || lock->num_writers > 0)
-    cond_wait (&lock->can_write, &lock->l);
-  lock->num_waiting_writers--;
-  lock->num_writers++;
-  lock_release (&lock->l);
-}
-
-void rw_writer_unlock (struct rw *lock)
-{
-  //printf ("write-unlocking %#x\n", lock);
-  lock_acquire (&lock->l);
-  lock->num_writers--;
-  if (lock->num_waiting_writers > 0)
-    cond_signal (&lock->can_write, &lock->l);
-  else
-    cond_broadcast (&lock->can_read, &lock->l);
-  lock_release (&lock->l);
-}
-
-void rw_reader_lock (struct rw *lock)
-{
-  //printf ("waiting to read %#x\n", lock);
-  lock_acquire (&lock->l);
-  while (lock->num_writers > 0 || lock->num_waiting_writers > 0)
-    cond_wait (&lock->can_read, &lock->l);
-  lock->num_readers++;
-  lock_release (&lock->l);
-}
-
-void rw_reader_unlock (struct rw *lock)
-{
-  //printf ("read-unlocking %#x\n", lock);
-  lock_acquire (&lock->l);
-  lock->num_readers--;
-  if (lock->num_readers == 0)
-    cond_signal (&lock->can_write, &lock->l);
-  lock_release (&lock->l);
-}
-
-/* end read-writer locks */
-
 static struct list cache;
-static struct rw cache_lock; // used for metadata
+static struct rw_lock cache_lock; // used for metadata
 static bool cache_full;
 
 static bool running; /* For communicating with background threads. */
@@ -95,10 +29,6 @@
 static struct list read_queue;
 static struct condition read_queue_empty;
 static struct lock read_queue_lock;
-=======
-static struct list cache;
-static struct rw_lock cache_lock; // used for metadata
->>>>>>> 752b855e
 
 struct cache_entry
 {
@@ -108,21 +38,12 @@
 
   struct block *block;
   block_sector_t sector;
-<<<<<<< HEAD
   bool accessed;                /* True if entry has been used recently. */
   bool loading;                 /* True if entry's data is being loaded. */
   bool dirty;                   /* True if entry's data has been modified. */
   bool writing_dirty;           /* True if writing to disk. */
   char data[BLOCK_SECTOR_SIZE]; /* The cached data. */
-  struct rw l;                  /* To synchronize access to the entry. */
-=======
-  bool accessed;
-  bool loading;
-  bool dirty;
-  bool writing_dirty; // if we're in the process of writing to disk
-  char data[BLOCK_SECTOR_SIZE];
-  struct rw_lock l; // used for working with data[]
->>>>>>> 752b855e
+  struct rw_lock l;                  /* To synchronize access to the entry. */
 };
 
 void cache_write_dirty (void *aux);
