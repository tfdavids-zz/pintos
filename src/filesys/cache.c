--- conflicted
+++ resolved
@@ -103,13 +103,8 @@
 
 void cache_read (struct block *block, block_sector_t sector, void *buffer)
 {
-<<<<<<< HEAD
   rw_reader_lock (&cache_lock);
-  
-=======
-  lock_acquire (&cache_lock);
-
->>>>>>> 9cbd860d
+
   // check if cache contains block and sector
   struct cache_entry *c = cache_get (block, sector);
   if (c != NULL)
@@ -267,11 +262,7 @@
       e = list_pop_front (&cache);
       c = list_entry (e, struct cache_entry, elem);
 
-<<<<<<< HEAD
       while (c->loading || c->accessed || c->dirty)
-=======
-      while (c->accessed == true || c->dirty == true)
->>>>>>> 9cbd860d
         {
           if (c->writing_dirty || c->loading)
             {
