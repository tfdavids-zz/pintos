       	+-------------------------+
		     | CS 140                  |
		     | PROJECT 4: FILE SYSTEMS |
		     | DESIGN DOCUMENT         |
		     +-------------------------+

---- GROUP ----

>> Fill in the names and email addresses of your group members.

Thomas Davids <tdavids@stanford.edu>
Akshay Agrawal <akshayka@stanford.edu>
Robert Gasparyan <robertga@stanford.edu>

---- PRELIMINARIES ----

>> If you have any preliminary comments on your submission, notes for the
>> TAs, or extra credit, please give them here.

We were unable to successfully implement read-ahead in our buffer cache, and
we also were unable to write periodically back to disk (we do, however, have
write-behind, where each entry is only written upon eviction or when the
process exits, and filesys_done is called). In case it helps, we have included
the design and code that we did have for those parts in an appendix, after the
rest of the design doc. In the section about how we implemented read-ahead, we
describe how we would have implemented it, and how we attempted to before
running out of time.

>> Please cite any offline or online sources you consulted while
>> preparing your submission, other than the Pintos documentation, course
>> text, lecture notes, and course staff.

		     INDEXED AND EXTENSIBLE FILES
		     ============================

---- DATA STRUCTURES ----

>> A1: Copy here the declaration of each new or changed `struct' or
>> `struct' member, global or static variable, `typedef', or
>> enumeration.  Identify the purpose of each in 25 words or less.
/* On-disk inode.
   Must be exactly BLOCK_SECTOR_SIZE bytes long. */
struct inode_disk
  {
    block_sector_t block_ptrs[PTRS_PER_INODE];     /* Block ptrs in inode */
    off_t length;                                  /* File size in bytes. */
    unsigned magic;                                /* Magic number. */
    uint32_t sectors;                              /* Number of data sectors */
    uint32_t type;                                 /* I_FILE or I_DIR */
    uint32_t unused[110];                          /* Not used. */
  };

/* In-memory inode. */
struct inode
  {
    struct list_elem elem;              /* Element in inode list. */
    block_sector_t sector;              /* Sector number of disk location. */
    int open_cnt;                       /* Number of openers. */
    bool removed;                       /* True if deleted, false otherwise. */
    int deny_write_cnt;                 /* 0: writes ok, >0: deny writes. */
    struct lock lock;                   /* Synch access to inode */
  };

/* A block of zeros, used for initalizing memory */
static char zeros[BLOCK_SECTOR_SIZE];

/* Indirect and doubly indirect blocks on disk */
struct indir_block_disk
  {
    /* Block ptrs in indir block */ 
    block_sector_t block_ptrs[PTRS_PER_INDIR_BLOCK];   
  };

>> A2: What is the maximum size of a file supported by your inode
>> structure?  Show your work.

We use 12 direct, 1 indirect and 1 doubly indirect block per inode.
Each indirect block points to 128 dir blocks, and each doubly indirect 
block points to 128 indirect blocks;
The maximum size is 

12 * 512bytes + 1*128*512bytes + 1*128*128*512bytes = 8460288 bytes = 
= 8.068 MBytes
 
---- SYNCHRONIZATION ----

>> A3: Explain how your code avoids a race if two processes attempt to
>> extend a file at the same time.
We use a per inode lock to synchronize extending of a file. So one process
will have to wait for the other to finish growing the file, write the new
length to disk and release the lock. At this point the new process will attempt
to extend the file to a desired size but if the file has already been extended
to that size by the previous process we just return true.
Key observation is that processes specify what size they wish the file to be
extended to, not by how much.

>> A4: Suppose processes A and B both have file F open, both
>> positioned at end-of-file.  If A reads and B writes F at the same
>> time, A may read all, part, or none of what B writes.  However, A
>> may not read data other than what B writes, e.g. if B writes
>> nonzero data, A is not allowed to see all zeros.  Explain how your
>> code avoids this race.

This is prevented by only updating the length of the file after all the data
has been successfully written into the newly expanded blocks. Since readers
never read beyond the current file length they will never see zeroed blocks or
half written data.

>> A5: Explain how your synchronization design provides "fairness".
>> File access is "fair" if readers cannot indefinitely block writers
>> or vice versa.  That is, many processes reading from a file cannot
>> prevent forever another process from writing the file, and many
>> processes writing to a file cannot prevent another process forever
>> from reading the file.

<<<<<<< HEAD
In our implementation reads do not block on writes. And writes block only on
other writes. So neither readers can block writers indefinitly nor visa versa.
=======
In our implementation reads do not block on writes. And writes only block each
other if they are both trying to grow the file. So neither readers can block
writers indefintly nor visa versa.

>>>>>>> 37c1aece

---- RATIONALE ----

>> A6: Is your inode structure a multilevel index?  If so, why did you
>> choose this particular combination of direct, indirect, and doubly
>> indirect blocks?  If not, why did you choose an alternative inode
>> structure, and what advantages and disadvantages does your
>> structure have, compared to a multilevel index?

Yes, we used a multilevel index, with 12 direct blocks an indirect block, and a
doubly indirect block. This approach (which was discussed in class) allows us
to keep smaller files just in direct blocks, but still allows files to grow to
much larger than the total file system partition space.

			    SUBDIRECTORIES
			    ==============

---- DATA STRUCTURES ----

>> B1: Copy here the declaration of each new or changed `struct' or
>> `struct' member, global or static variable, `typedef', or
>> enumeration.  Identify the purpose of each in 25 words or less.

In fdtable.c:

/* The fd_type is used to distnguish between files and directories
   in the file descriptor table. */
enum fd_type
  {
    FD_DIRECTORY,
    FD_FILE,
  };

/* The fd_entry is used as a wrapper around a file or directory
   in the file descriptor table. */
struct fd_entry
  {
    enum fd_type fd_type;

    /* An fd_entry can hold either a file or
       a directory, depending on the type. */
    union
      {
        struct file *file;
        struct dir *dir;
      };
  };

In inode.c:
Within struct inode ...
    struct lock d_lock;      /* Synchronize access to underlying directory,
                                if any. */

---- ALGORITHMS ----

>> B2: Describe your code for traversing a user-specified path.  How
>> do traversals of absolute and relative paths differ?

We use the method dir_resolve_path to traverse a user-specified path and locate
the given file or directory. This method takes in a string indicating a path
and a pointer to a struct dir *, which is where the bottom-most directory will
be stored. If there is a leading slash (indicating an absolute path), or if the
working directory is NULL, we open the root directory and start from there.
Otherwise, we reopen the current working directory and start from there. In
both cases, we jump through the directories in order until we find the final
one, then fill the char name[] with the filename. We also ensure that each
named directory in the path is indeed a directory, and fail if that is
not the case.

---- SYNCHRONIZATION ----

>> B4: How do you prevent races on directory entries?  For example,
>> only one of two simultaneous attempts to remove a single file
>> should succeed, as should only one of two simultaneous attempts to
>> create a file with the same name, and so on.

Each inode carries a struct lock d_lock, meant to synchronize access
to the underlying directory (that is, if the inode represents a
directory). The inode interface offers wrapper functions that allow
the directory code to lock and unlock the directory lock. The directory
code elects to do so when creating and removing files, adding
directory entries, and when looking up directories by their sector number,
in order to avoid races.

This design ensures that different directories can be accessed concurrently,
at the expense of making operations on a given directory sequential.

>> B5: Does your implementation allow a directory to be removed if it
>> is open by a process or if it is in use as a process's current
>> working directory?  If so, what happens to that process's future
>> file system operations?  If not, how do you prevent it?

We do not allow a directory to be removed if it is open by a process, or if it
is in use as a process's current working directory. To prevent a process
from from removing such a directory, we only a directory to be removed
if its inode open count is 0. Note that, in our design, a process always
has its current working directory open (unless if that directory is root,
in which case the directory cannot be removed anyway). Thus, we do not
need to treat process' working directory as a special case when attempting
removal.

---- RATIONALE ----

>> B6: Explain why you chose to represent the current directory of a
>> process the way you did.

We chose to represent the current directory like this because it simplifies the
logic for removing directories (discussed in B5). While it might be simpler or
more efficient to just store the inumber of the current working directory, our
approach makes it easier to check whether we can remove a directory. If we only
stored the inumber, then, upon directory removal, we would have to exhaustively
examine threads and check that their working inumber did not equal the inumber
of the directory being removed.

			     BUFFER CACHE
			     ============

---- DATA STRUCTURES ----

>> C1: Copy here the declaration of each new or changed `struct' or
>> `struct' member, global or static variable, `typedef', or
>> enumeration.  Identify the purpose of each in 25 words or less.

/* reader-writer locks for controlling access to cache and cache blocks */
struct rw
{
  int num_readers, num_writers, num_waiting_writers;
  struct lock l;
  struct condition can_read, can_write;
};

/* struct identifying a member of the cache (we keep at most 64 of these) */
struct cache_entry
{
  struct list_elem elem;   /* For the cache list. */
  struct list_elem d_elem; /* For the dirty list. */

  struct block *block;
  block_sector_t sector;
  bool accessed;                /* True if entry has been used recently. */
  bool loading;                 /* True if entry's data is being loaded. */
  bool dirty;                   /* True if entry's data has been modified. */
  bool writing_dirty;           /* True if writing to disk. */
  bool should_read_ahead;       /* True if should be read ahead. */
  char data[BLOCK_SECTOR_SIZE]; /* The cached data. */
  struct rw l;                  /* To synchronize access to the entry. */
};

---- ALGORITHMS ----

>> C2: Describe how your cache replacement algorithm chooses a cache
>> block to evict.

We use a version of the clock (second-chance) algorithm, in which we scan
through the cache to see which blocks haven't recently been accessed. If we
come across a dirty block, we start writing it to disk and keep scanning. Also,
if we encounter a block which is waiting on I/O (for example, if it's being
loaded from disk), we skip it and let it finish loading.

>> C3: Describe your implementation of write-behind.

When we write a block, we don't immediately write to disk, but instead just set
the "dirty" bit on the cache entry. When we come across the block when trying
to evict from the cache, we spawn off a new thread which starts writing the
block to disk. This thread resets the dirty bit once it's done, and the block
can safely be evicted. We also write periodically (every 30 seconds), and in
the function cache_flush, which is called when the cache is destroyed.

>> C4: Describe your implementation of read-ahead.

Note: see the note to TAs in the preliminaries.

When a block is read, we automatically insert a cache_entry for the next block
as well. This cache entry has a bit set indicating that it hasn't been loaded
yet; to remedy this, another thread (created at initialization) is constantly
reading these blocks from disk. It waits on a condition to make sure there are
blocks to be read, but then fills them in the background.

---- SYNCHRONIZATION ----

>> C5: When one process is actively reading or writing data in a
>> buffer cache block, how are other processes prevented from evicting
>> that block?

Each block has a reader-writer lock which must be held in order to evict the
block. When a process reads or writes data, it must hold the lock, so another
process trying to evict the block would have to wait on the lock, which forces
it to wait until the first process is done with reading or writing.

>> C6: During the eviction of a block from the cache, how are other
>> processes prevented from attempting to access the block?

We also include a coarse reader-writer lock for the entire cache. "Reading"
this lock means that a process is accessing blocks, and the "writer" portion
must be held in order to evict blocks. This has the effect that no process can
evict blocks while another process is reading them.

---- RATIONALE ----

>> C7: Describe a file workload likely to benefit from buffer caching,
>> and workloads likely to benefit from read-ahead and write-behind.

A file workload which repeatedly accessed some small (<50) set of files would
benefit from buffer caching, since it could read and write most of the data
from the cache, instead of always going to disk. A file workload which accessed
files sequentially (one block at a time) would benefit from read-ahead, since
the next block of the file would be automatically loaded every time we read one
block. A file workload which performed many more writes than reads would
benefit from write-behind, since it would be spared the necessity of writing to
disk on each of these writes.

			   SURVEY QUESTIONS
			   ================

Answering these questions is optional, but it will help us improve the
course in future quarters.  Feel free to tell us anything you
want--these questions are just to spur your thoughts.  You may also
choose to respond anonymously in the course evaluations at the end of
the quarter.

>> In your opinion, was this assignment, or any one of the three problems
>> in it, too easy or too hard?  Did it take too long or too little time?

>> Did you find that working on a particular part of the assignment gave
>> you greater insight into some aspect of OS design?

>> Is there some particular fact or hint we should give students in
>> future quarters to help them solve the problems?  Conversely, did you
>> find any of our guidance to be misleading?

>> Do you have any suggestions for the TAs to more effectively assist
>> students in future quarters?

>> Any other comments?

                APPENDIX: UNUSED CODE
                ====================

  // thread_create ("write-periodically", PRI_MIN, cache_write_periodically, NULL);

/*
void cache_write_periodically (void *aux UNUSED)
{
  thread_current ()->background = true;

  struct list_elem *e;
  struct cache_entry *c;

  while (running)
    {
      ASSERT (false);
      timer_msleep (30000);

      rw_reader_lock (&cache_lock);

      for (e = list_begin (&cache); e != list_end (&cache);
           e = list_next (e))
        {
          c = list_entry (e, struct cache_entry, elem);
          if (c->dirty)
            {
              rw_reader_lock (&c->l);
              c->writing_dirty = true;
              block_write (c->block, c->sector, c->data);
              c->writing_dirty = false;
              c->dirty = false;
              rw_reader_unlock (&c->l);
            }
        }

      rw_reader_unlock (&cache_lock);
    }
}
*/

//
// /* For reading ahead. */
// static struct list read_queue;
// static struct condition read_queue_empty;
// static struct lock read_queue_lock;

// /* TODO */
// void
// cache_read_ahead (void *aux)
// {
//  /* TODO: I suspect that a background thread will not free all
//     the resources that it is supposed to free. */
//   thread_current ()->background = true;
//
//   while (running)
//   {
//     lock_acquire (&read_queue_lock);
//     while (running && list_empty (&read_queue))
//       {
//         cond_wait (&read_queue_empty, &read_queue_lock);
//       }
//
//     struct list_elem *e;
//     struct cache_entry *c;
//     for (e = list_pop_front (&read_queue); !list_empty (&read_queue);
//       e = list_pop_front (&read_queue))
//       {
//         c = list_entry (e, struct cache_entry, r_elem);
//         rw_writer_lock (&c->l);
//         block_read (c->block, c->sector, c->data);
//         c->loading = false;
//         rw_writer_unlock (&c->l);
//       }
//     lock_release (&read_queue_lock);
//   }
// }<|MERGE_RESOLUTION|>--- conflicted
+++ resolved
@@ -59,6 +59,8 @@
     bool removed;                       /* True if deleted, false otherwise. */
     int deny_write_cnt;                 /* 0: writes ok, >0: deny writes. */
     struct lock lock;                   /* Synch access to inode */
+    struct lock d_lock;                 /* Synchronize access to the underlying
+                                           directory, if any. */
   };
 
 /* A block of zeros, used for initalizing memory */
@@ -113,15 +115,9 @@
 >> processes writing to a file cannot prevent another process forever
 >> from reading the file.
 
-<<<<<<< HEAD
-In our implementation reads do not block on writes. And writes block only on
-other writes. So neither readers can block writers indefinitly nor visa versa.
-=======
 In our implementation reads do not block on writes. And writes only block each
 other if they are both trying to grow the file. So neither readers can block
-writers indefintly nor visa versa.
-
->>>>>>> 37c1aece
+writers indefintly nor vice versa.
 
 ---- RATIONALE ----
 
