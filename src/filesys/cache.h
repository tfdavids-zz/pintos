#ifndef CACHE_H
#define CACHE_H

#include "devices/block.h"

void cache_init (void);
void cache_read (struct block *block, block_sector_t sector, void *buffer);
<<<<<<< HEAD
void cache_write (struct block *block, block_sector_t sector, const void *buffer);
void cache_flush (void);
=======
void cache_write (struct block *block, block_sector_t sector,
  const void *buffer);
>>>>>>> 9cbd860d

#endif /* CACHE_H */<|MERGE_RESOLUTION|>--- conflicted
+++ resolved
@@ -5,12 +5,8 @@
 
 void cache_init (void);
 void cache_read (struct block *block, block_sector_t sector, void *buffer);
-<<<<<<< HEAD
-void cache_write (struct block *block, block_sector_t sector, const void *buffer);
-void cache_flush (void);
-=======
 void cache_write (struct block *block, block_sector_t sector,
   const void *buffer);
->>>>>>> 9cbd860d
+void cache_flush (void);
 
 #endif /* CACHE_H */