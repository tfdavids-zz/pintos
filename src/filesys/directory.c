--- conflicted
+++ resolved
@@ -169,15 +169,10 @@
   /* Make a copy of the user string, for convenience. */
   size_t len = strlen (path);
   char *path_cpy = malloc (len + 1);
-<<<<<<< HEAD
-  if (!path_cpy)
-    return false;
-=======
   if (path_cpy == NULL)
     {
       return false;
     }
->>>>>>> 752b855e
   strlcpy (path_cpy, path, len + 1);
 
   /* Strip trailing slashes, if any. */
